{
  "name": "@galaos/web",
  "version": "0.1.0",
  "private": true,
  "scripts": {
    "dev": "next dev",
    "build": "next build",
    "start": "next start",
    "lint": "next lint"
  },
  "dependencies": {
    "@galaos/types": "*",
    "@hookform/resolvers": "^3.3.3",
    "@tanstack/react-query": "^5.17.9",
    "@trpc/client": "^10.45.0",
    "@trpc/react-query": "^10.45.0",
<<<<<<< HEAD
    "@trpc/server": "^10.45.0",
    "class-variance-authority": "^0.7.0",
    "clsx": "^2.1.0",
    "lucide-react": "^0.303.0",
    "next": "^14.2.33",
=======
    "@tanstack/react-query": "^4.36.1",
    "next": "14.0.4",
>>>>>>> c1eb411d
    "react": "^18.2.0",
    "react-dom": "^18.2.0",
    "react-flow-renderer": "^10.3.17",
    "react-hook-form": "^7.49.2",
    "tailwind-merge": "^2.2.0",
    "zod": "^3.22.4",
<<<<<<< HEAD
    "zustand": "^4.4.7"
=======
    "react-flow-renderer": "^10.3.17",
    "lucide-react": "^0.303.0",
    "class-variance-authority": "^0.7.0",
    "clsx": "^2.1.0",
    "tailwind-merge": "^2.2.0",
    "tailwindcss-animate": "^1.0.7"
>>>>>>> c1eb411d
  },
  "devDependencies": {
    "@types/node": "^20.10.6",
    "@types/react": "^18.2.46",
    "@types/react-dom": "^18.2.18",
    "autoprefixer": "^10.4.16",
    "postcss": "^8.4.32",
    "tailwindcss": "^3.4.0",
    "typescript": "^5.3.3"
  }
}<|MERGE_RESOLUTION|>--- conflicted
+++ resolved
@@ -10,36 +10,23 @@
   },
   "dependencies": {
     "@galaos/types": "*",
-    "@hookform/resolvers": "^3.3.3",
-    "@tanstack/react-query": "^5.17.9",
     "@trpc/client": "^10.45.0",
     "@trpc/react-query": "^10.45.0",
-<<<<<<< HEAD
     "@trpc/server": "^10.45.0",
+    "@tanstack/react-query": "^5.17.9",
+    "next": "^14.2.33",
+    "react": "^18.2.0",
+    "react-dom": "^18.2.0",
+    "zustand": "^4.4.7",
+    "react-hook-form": "^7.49.2",
+    "@hookform/resolvers": "^3.3.3",
     "class-variance-authority": "^0.7.0",
     "clsx": "^2.1.0",
     "lucide-react": "^0.303.0",
-    "next": "^14.2.33",
-=======
-    "@tanstack/react-query": "^4.36.1",
-    "next": "14.0.4",
->>>>>>> c1eb411d
-    "react": "^18.2.0",
-    "react-dom": "^18.2.0",
     "react-flow-renderer": "^10.3.17",
-    "react-hook-form": "^7.49.2",
     "tailwind-merge": "^2.2.0",
-    "zod": "^3.22.4",
-<<<<<<< HEAD
-    "zustand": "^4.4.7"
-=======
-    "react-flow-renderer": "^10.3.17",
-    "lucide-react": "^0.303.0",
-    "class-variance-authority": "^0.7.0",
-    "clsx": "^2.1.0",
-    "tailwind-merge": "^2.2.0",
-    "tailwindcss-animate": "^1.0.7"
->>>>>>> c1eb411d
+    "tailwindcss-animate": "^1.0.7",
+    "zod": "^3.22.4"
   },
   "devDependencies": {
     "@types/node": "^20.10.6",
